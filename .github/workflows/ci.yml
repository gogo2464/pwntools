--- conflicted
+++ resolved
@@ -26,18 +26,14 @@
         path: ~/.cache/pip
         key: ${{ matrix.os }}-cache-pip
 
-<<<<<<< HEAD
     - name: Set up Python ${{ matrix.python_version }}
-=======
-    - name: Set up Python ${{ matrix.python-version }}
-      if: matrix.python-version != '2.7'
->>>>>>> 23ef84e4
+      if: matrix.python_version != '2.7'
       uses: actions/setup-python@v4
       with:
         python-version: ${{ matrix.python_version }}
 
     - name: Set up Python 2.7
-      if: matrix.python-version == '2.7'
+      if: matrix.python_version == '2.7'
       run: |
         sudo apt-get update
         sudo apt-get install -y \
