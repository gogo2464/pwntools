import os
import random
import re
import shlex
import tempfile

from . import elf
from . import tubes
from .asm import make_elf
from .context import context, LocalContext
from .log import getLogger
from .util import misc
from .util import proc

log = getLogger(__name__)

@LocalContext
def debug_shellcode(data, execute=None):
    """
    Creates an ELF file, and launches it with GDB.

    Arguments:
        data(str): Assembled shellcode bytes
        kwargs(dict): Arguments passed to context (e.g. arch='arm')

    Returns:
        A ``process`` tube connected to the shellcode on stdin/stdout/stderr.
    """
    tmp_elf  = tempfile.mktemp(prefix='pwn', suffix='.elf')
    elf_data = make_elf(data)
    with open(tmp_elf,'wb+') as f:
        f.write(elf_data)
        f.flush()
    os.chmod(tmp_elf, 0777)
    return debug(tmp_elf, execute=None, arch=context.arch)

@LocalContext
def get_qemu_arch():
    return {
        ('amd64', 'little'):     'x86_64',
        ('arm', 'big'):          'armeb',
        ('mips', 'little'):      'mipsel',
        ('mips64', 'little'):    'mips64el',
        ('powerpc', 'big'):      'ppc',
        ('powerpc64', 'big'):    'ppc64',
        ('powerpc64', 'little'): 'ppc64le',
        ('thumb', 'little'):     'arm',
        ('thumb', 'big'):        'armeb',
    }.get((context.arch, context.endian), context.arch)

@LocalContext
def debug(args, execute=None, exe=None, ssh=None):
    """debug(args) -> tube

    Launch a GDB server with the specified command line,
    and launches GDB to attach to it.

    Arguments:
        args: Same args as passed to pwnlib.tubes.process
        ssh: Remote ssh session to use to launch the process.
          Automatically sets up port forwarding so that gdb runs locally.

    Returns:
        A tube connected to the target process
    """
    if isinstance(args, (str, unicode)):
        args = [args]

    orig_args = args

<<<<<<< HEAD
    if context.native:
        args = ['gdbserver', '--no-disable-randomization', 'localhost:0'] + args
    else:
        qemu_port = random.randint(1024, 65535)
        qemu_arch = get_qemu_arch()
        args = ['qemu-%s-static' % qemu_arch, '-g', str(qemu_port)] + args
=======
    with context.local(**kwargs):
        if context.native:
            args = ['gdbserver',  'localhost:0'] + args
        else:
            qemu_port = random.randint(1024, 65535)
            qemu_arch = get_qemu_arch()
            args = ['qemu-%s-static' % qemu_arch, '-g', str(qemu_port)] + args
>>>>>>> de4f14c5

    if not ssh:
        runner  = tubes.process.process
        which   = misc.which
    if ssh:
        runner  = ssh.run
        which   = ssh.which

    # Make sure gdbserver is installed
    if not which(args[0]):
        log.error("%s is not installed" % args[0])

    with context.local(log_level='debug'):
        gdbserver = runner(args)

    if context.native:
        # Process /bin/bash created; pid = 14366
        # Listening on port 34816
        process_created = gdbserver.recvline()
        gdbserver.pid   = int(process_created.split()[-1], 0)
        listening_on    = gdbserver.recvline()

        port = int(listening_on.split()[-1])
    else:
        port = qemu_port

    listener = remote = None

    if ssh:
        remote   = ssh.connect_remote('127.0.0.1', port)
        listener = tubes.listen.listen(0)
        port     = listener.lport
    elif not exe:
        exe = misc.which(orig_args[0])

    attach(('127.0.0.1', port), exe=orig_args[0], execute=execute)

    if ssh:
        remote <> listener.wait_for_connection()

    # gdbserver outputs a message when a client connects
    garbage = gdbserver.recvline(timeout=1)

    if "Remote debugging from host" not in garbage:
        gdbserver.unrecv(garbage)

    return gdbserver

def get_gdb_arch():
    return {
        'amd64': 'i386:x86-64',
        'powerpc': 'powerpc:common',
        'powerpc64': 'powerpc:common64',
        'mips64': 'mips:isa64',
        'thumb': 'arm'
    }.get(context.arch, context.arch)


def run_elf(*a, **kw):
    e = make_elf(*a, **kw)
    f = tempfile.mktemp()
    with open(f, 'wb+') as F:
        F.write(e)
        F.flush()
    os.chmod(f, 0777)
    return tubes.process.process(f)


@LocalContext
def attach(target, execute = None, exe = None):
    """attach(target, execute = None, exe = None, arch = None) -> None

    Start GDB in a new terminal and attach to `target`.
    :func:`pwnlib.util.proc.pidof` is used to find the PID of `target` except
    when `target` is a ``(host, port)``-pair.  In that case `target` is assumed
    to be a GDB server.

    If it is running locally and `exe` is not given we will try to find the path
    of the target binary from parsing the command line of the program running
    the GDB server (e.g. qemu or gdbserver).  Notice that if the PID is known
    (when `target` is not a GDB server) `exe` will be read from
    ``/proc/<pid>/exe``.

    If `gdb-multiarch` is installed we use that or 'gdb' otherwise.

    Arguments:
      target: The target to attach to.
      execute (str or file): GDB script to run after attaching.
      exe (str): The path of the target binary.
      arch (str): Architechture of the target binary.  If `exe` known GDB will
      detect the architechture automatically (if it is supported).

    Returns:
      :const:`None`
"""
    # if ptrace_scope is set and we're not root, we cannot attach to a running process
    try:
        ptrace_scope = open('/proc/sys/kernel/yama/ptrace_scope').read().strip()
        if ptrace_scope != '0' and os.geteuid() != 0:
            msg =  'Disable ptrace_scope to attach to running processes.\n'
            msg += 'More info: https://askubuntu.com/q/41629'
            log.warning(msg)
            return
    except IOError:
        pass

    # if execute is a file object, then read it; we probably need to run some
    # more gdb script anyway
    if execute:
        if isinstance(execute, file):
            fd = execute
            execute = fd.read()
            fd.close()

    # enable gdb.attach(p, 'continue')
    if execute and not execute.endswith('\n'):
        execute += '\n'

    # gdb script to run before `execute`
    pre = ''
    if not context.native:
        if not misc.which('gdb-multiarch'):
            log.warn_once('Cross-architecture debugging usually requires gdb-multiarch\n' \
                '$ apt-get install gdb-multiarch')
        pre += 'set endian %s\n' % context.endian
        pre += 'set architecture %s\n' % get_gdb_arch()

    # let's see if we can find a pid to attach to
    pid = None
    if   isinstance(target, (int, long)):
        # target is a pid, easy peasy
        pid = target
    elif isinstance(target, str):
        # pidof picks the youngest process
        pids = proc.pidof(target)
        if not pids:
            log.error('no such process: %s' % target)
        pid = pids[0]
        log.info('attaching you youngest process "%s" (PID = %d)' %
                 (target, pid))
    elif isinstance(target, tubes.ssh.ssh_channel):
        if not target.pid:
            log.error("PID unknown for channel")

        shell = target.parent

        tmpfile = shell.mktemp()
        shell.upload_data(execute or '', tmpfile)

        cmd = ['ssh', '-t', '-p', str(shell.port), '-l', shell.user, shell.host]
        if shell.password:
            cmd = ['sshpass', '-p', shell.password] + cmd
        if shell.keyfile:
            cmd += ['-i', shell.keyfile]
        cmd += ['gdb %r %s -x "%s" ; rm "%s"' % (target.exe, target.pid, tmpfile, tmpfile)]

        misc.run_in_new_terminal(' '.join(cmd))
        return

    elif isinstance(target, tubes.sock.sock):
        pids = proc.pidof(target)
        if not pids:
            log.error('could not find remote process (%s:%d) on this machine' %
                      target.sock.getpeername())
        pid = pids[0]
    elif isinstance(target, tubes.process.process):
        pid = proc.pidof(target)[0]
    elif isinstance(target, tuple) and len(target) == 2:
        host, port = target
        pre += 'target remote %s:%d\n' % (host, port)
        def findexe():
            # hm no PID then, but wait! we might not be totally out of luck yet: if
            # the gdbserver is running locally and we know the program who is
            # hosting it (e.g qemu, gdbserver) we can figure out the `exe` from the
            # command line

            # find inode of the listen socket
            inode = None

            # XXX: do a proper check to see if we're hosting the server
            if host not in ('localhost', '127.0.0.1', '0.0.0.0',
                            '::1', 'ip6-localhost', '::'):
                return

            for f in ['tcp', 'tcp6']:
                with open('/proc/net/%s' % f) as fd:
                    # skip the first line with the column names
                    fd.readline()
                    for line in fd:
                        line = line.split()
                        loc = line[1]
                        lport = int(loc.split(':')[1], 16)
                        st = int(line[3], 16)
                        if st != 10: # TCP_LISTEN, see include/net/tcp_states.h
                            continue
                        if lport == port:
                            inode = int(line[9])
                            break
                if inode:
                    break

            # if we didn't find the inode, there's nothing we can do about it
            if not inode:
                return

            # find the process who owns the socket
            spid = proc.pid_by_inode(inode)
            if not spid:
                return

            # let's have a look at the server exe
            sexe = proc.exe(spid)
            name = os.path.basename(sexe)
            # XXX: parse cmdline
            if name.startswith('qemu-') or name.startswith('gdbserver'):
                exe = proc.cmdline(spid)[-1]
                return os.path.join(proc.cwd(spid), exe)

        exe = exe or findexe()
    else:
        log.error("don't know how to attach to target: %r" % target)

    # if we have a pid but no exe, just look it up in /proc/
    if pid and not exe:
        exe = proc.exe(pid)

    if not pid and not exe:
        log.error('could not find target process')

    cmd = None
    for p in ('gdb-multiarch', 'gdb'):
        if misc.which(p):
            cmd = p
            break

    if not cmd:
        log.error('no gdb installed')

    if exe:
        if not os.path.isfile(exe):
            log.error('no such file: %s' % exe)
        cmd += ' "%s"' % exe

    if pid:
        cmd += ' %d' % pid

    execute = pre + (execute or '')

    if execute:
        tmp = tempfile.NamedTemporaryFile(prefix = 'pwn', suffix = '.gdb',
                                          delete = False)
        tmp.write(execute)
        tmp.close()
        cmd += ' -x "%s" ; rm "%s"' % (tmp.name, tmp.name)

    log.info('running in new terminal: %s' % cmd)
    misc.run_in_new_terminal(cmd)
    if pid:
        proc.wait_for_debugger(pid)

def ssh_gdb(ssh, process, execute = None, arch = None, **kwargs):
    if isinstance(process, (list, tuple)):
        exe = process[0]
        process = ["gdbserver", "127.0.0.1:0"] + process
    else:
        exe = process
        process = "gdbserver 127.0.0.1:0 " + process

    # Download the executable
    local_exe = os.path.basename(exe)
    ssh.download_file(exe, local_exe)

    # Run the process
    c = ssh.run(process, **kwargs)

    # Find the port for the gdb server
    c.recvuntil('port ')
    line = c.recvline().strip()
    gdbport = re.match('[0-9]+', line)
    if gdbport:
        gdbport = int(gdbport.group(0))

    l = tubes.listen.listen(0)
    forwardport = l.lport

    attach(('127.0.0.1', forwardport), execute, local_exe, arch)
    l.wait_for_connection() <> ssh.connect_remote('127.0.0.1', gdbport)
    return c

def find_module_addresses(binary, ssh=None, ulimit=False):
    """
    Cheat to find modules by using GDB.

    We can't use ``/proc/$pid/map`` since some servers forbid it.
    This breaks ``info proc`` in GDB, but ``info sharedlibrary`` still works.
    Additionally, ``info sharedlibrary`` works on FreeBSD, which may not have
    procfs enabled or accessible.

    The output looks like this:

    ::

        info proc mapping
        process 13961
        warning: unable to open /proc file '/proc/13961/maps'

        info sharedlibrary
        From        To          Syms Read   Shared Object Library
        0xf7fdc820  0xf7ff505f  Yes (*)     /lib/ld-linux.so.2
        0xf7fbb650  0xf7fc79f8  Yes         /lib32/libpthread.so.0
        0xf7e26f10  0xf7f5b51c  Yes (*)     /lib32/libc.so.6
        (*): Shared library is missing debugging information.

    Note that the raw addresses provided by ``info sharedlibrary`` are actually
    the address of the ``.text`` segment, not the image base address.

    This routine automates the entire process of:

    1. Downloading the binaries from the remote server
    2. Scraping GDB for the information
    3. Loading each library into an ELF
    4. Fixing up the base address vs. the ``.text`` segment address

    Arguments:
        binary(str): Path to the binary on the remote server
        ssh(pwnlib.tubes.tube): SSH connection through which to load the libraries.
            If left as ``None``, will use a ``pwnlib.tubes.process.process``.
        ulimit(bool): Set to ``True`` to run "ulimit -s unlimited" before GDB.

    Returns:
        A list of pwnlib.elf.ELF objects, with correct base addresses.

    Example:

    >>> with context.local(log_level=9999): # doctest: +SKIP
    ...     shell = ssh(host='bandit.labs.overthewire.org',user='bandit0',password='bandit0')
    ...     bash_libs = gdb.find_module_addresses('/bin/bash', shell)
    >>> os.path.basename(bash_libs[0].path) # doctest: +SKIP
    'libc.so.6'
    >>> hex(bash_libs[0].symbols['system']) # doctest: +SKIP
    '0x7ffff7634660'
    """
    #
    # Download all of the remote libraries
    #
    if ssh:
        runner     = ssh.run
        local_bin  = ssh.download_file(binary)
        local_elf  = elf.ELF(os.path.basename(binary))
        local_libs = ssh.libs(binary)

    else:
        runner     = tubes.process.process
        local_elf  = elf.ELF(binary)
        local_libs = local_elf.libs

    entry      = local_elf.header.e_entry

    #
    # Get the addresses from GDB
    #
    libs = {}
    cmd  = "gdb --args %s" % (binary)
    expr = re.compile(r'(0x\S+)[^/]+(.*)')

    if ulimit:
        cmd = 'sh -c "(ulimit -s unlimited; %s)"' % cmd

    cmd = shlex.split(cmd)

    with runner(cmd) as gdb:
        gdb.send("""
        set prompt
        set disable-randomization on
        break *%#x
        run
        """ % entry)
        gdb.clean(2)
        gdb.sendline('info sharedlibrary')
        lines = gdb.recvrepeat(2)

        for line in lines.splitlines():
            m = expr.match(line)
            if m:
                libs[m.group(2)] = int(m.group(1),16)
        gdb.sendline('kill')
        gdb.sendline('y')
        gdb.sendline('quit')

    #
    # Fix up all of the addresses against the .text address
    #
    rv = []

    for remote_path,text_address in sorted(libs.items()):
        # Match up the local copy to the remote path
        try:
            path     = next(p for p in local_libs.keys() if remote_path in p)
        except StopIteration:
            print "Skipping %r" % remote_path
            continue

        # Load it
        lib      = elf.ELF(path)

        # Find its text segment
        text     = lib.get_section_by_name('.text')

        # Fix the address
        lib.address = text_address - text.header.sh_addr
        rv.append(lib)

    return rv<|MERGE_RESOLUTION|>--- conflicted
+++ resolved
@@ -68,22 +68,12 @@
 
     orig_args = args
 
-<<<<<<< HEAD
     if context.native:
         args = ['gdbserver', '--no-disable-randomization', 'localhost:0'] + args
     else:
         qemu_port = random.randint(1024, 65535)
         qemu_arch = get_qemu_arch()
         args = ['qemu-%s-static' % qemu_arch, '-g', str(qemu_port)] + args
-=======
-    with context.local(**kwargs):
-        if context.native:
-            args = ['gdbserver',  'localhost:0'] + args
-        else:
-            qemu_port = random.randint(1024, 65535)
-            qemu_arch = get_qemu_arch()
-            args = ['qemu-%s-static' % qemu_arch, '-g', str(qemu_port)] + args
->>>>>>> de4f14c5
 
     if not ssh:
         runner  = tubes.process.process
