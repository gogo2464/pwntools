--- conflicted
+++ resolved
@@ -32,11 +32,7 @@
 % for i,arg in enumerate(reversed(array)):
     ${mips.mov(reg, offset + word_size*i - len(arg))}
     add ${reg}, $sp, ${reg}
-<<<<<<< HEAD
-    ${mips.push(reg)} /* ${repr(arg)} */
-=======
     ${mips.push(reg)} /* ${pretty(arg, False)} */
->>>>>>> b76d045a
     <% offset -= len(arg) %>\
 % endfor
     ${mips.mov(reg,'$sp')}