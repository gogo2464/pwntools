<<<<<<< HEAD
from . import log
import mmap, subprocess
=======
"""Exposes functionality for manipulating ELF files
"""
import pwnlib
import mmap
>>>>>>> d55f1056
from os.path import abspath
from elftools.elf.elffile import ELFFile
from elftools.elf.sections import Section, SymbolTableSection
from elftools.elf.relocation import RelocationSection
from elftools.elf.descriptions import describe_ei_class, describe_e_type
from elftools.elf.constants import P_FLAGS

def load(*args, **kwargs):
    """Compatibility wrapper for pwntools v1"""
    return ELF(*args, **kwargs)

class ELF(ELFFile):
    """Encapsulates information about an ELF file.

    :ivar path: Path to the binary on disk
    :ivar symbols:  Dictionary of {name: address} for all symbols in the ELF
    :ivar plt:      Dictionary of {name: address} for all functions in the PLT
    :ivar got:      Dictionary of {name: address} for all function pointers in the GOT
    :ivar libs:     Dictionary of {path: address} for each shared object required to load the ELF

    Example:

    .. code-block:: python

       bash = ELF('/bin/bash')
       hex(bash.symbols['read'])
       # 0x41dac0
       hex(bash.plt['read'])
       # 0x41dac0
       u32(bash.read(bash.got['read'], 4))
       # 0x41dac6
       print disasm(bash.read(bash.plt['read'],16), arch='amd64')
       # 0:   ff 25 1a 18 2d 00       jmp    QWORD PTR [rip+0x2d181a]        # 0x2d1820
       # 6:   68 59 00 00 00          push   0x59
       # b:   e9 50 fa ff ff          jmp    0xfffffffffffffa60
    """
    def __init__(self, path):
        # elftools uses the backing file for all reads and writes
        # in order to permit writing without being able to write to disk,
        # mmap() the file.
        self.file = open(path,'rb')
        self.mmap = mmap.mmap(self.file.fileno(), 0, access=mmap.ACCESS_COPY)

        super(ELF,self).__init__(self.mmap)

        self.path     = abspath(path)

        self._populate_got_plt()
        self._populate_symbols()
        self._populate_libraries()

        self._address  = min(filter(bool, (s.header.p_vaddr for s in self.segments)))

        for seg in self.executable_segments:
            if seg.header.p_type == 'PT_GNU_STACK':
                self.execstack = True
                log.info('Stack is executable!')

    @property
    def elfclass(self):
        """ELF class (32 or 64).

        .. note::
            Set during ``ELFFile._identify_file``
        """
        return self._elfclass

    @elfclass.setter
    def elfclass(self, newvalue):
        self._elfclass = newvalue

    @property
    def elftype(self):
        """ELF type (EXEC, DYN, etc)"""
        return describe_e_type(self.header.e_type).split()[0]

    @property
    def segments(self):
        """A list of all segments in the ELF"""
        return list(self.iter_segments())

    @property
    def sections(self):
        """A list of all sections in the ELF"""
        return list(self.iter_sections())

    @property
    def dwarf(self):
        """DWARF info for the elf"""
        return self.get_dwarf_info()

    @property
    def address(self):
        """Address of the lowest segment loaded in the ELF.
        When updated, cascades updates to segment vaddrs, section addrs, symbols, plt, and got.

        >>> bash = ELF('/bin/sh')
        >>> old = bash.symbols['read']
        >>> bash.address += 0x1000
        >>> bash.symbols['read'] == old + 0x1000
        True
        """
        return self._address

    @address.setter
    def address(self, new):
        delta     = new-self._address
        update    = lambda x: x+delta

        for segment in self.segments:
            segment.header.p_vaddr += delta

        for section in self.sections:
            section.header.sh_addr += delta

        self.symbols = {k:update(v) for k,v in self.symbols.items()}
        self.plt     = {k:update(v) for k,v in self.plt.items()}
        self.got     = {k:update(v) for k,v in self.got.items()}

        self._address = update(self.address)

    def section(self, name):
        """Gets data for the named section

        Args:
            name(str): Name of the section

        Returns:
            String containing the bytes for that section
        """
        return self.get_section_by_name(name).data()

    @property
    def executable_segments(self):
        """Returns: list of all segments which are executable."""
        return [s for s in self.segments if s.header.p_flags & P_FLAGS.PF_X]

    @property
    def writable_segments(self):
        """Returns: list of all segments which are writeable"""
        return [s for s in self.segments if s.header.p_flags & P_FLAGS.PF_W]

    @property
    def non_writable_segments(self):
        """Returns: list of all segments which are NOT writeable"""
        return [s for s in self.segments if not (s.header.p_flags & P_FLAGS.PF_W)]

    def _populate_libraries(self, processlike=None):
        """
        >>> from os.path import exists
        >>> bash = ELF('/bin/bash')
        >>> all(map(exists, bash.libs.keys()))
        True
        >>> any(map(lambda x: 'libc' in x, bash.libs.keys()))
        True
        """
        self.libs = ldd(self.path, processlike)

    def _populate_symbols(self):
        """
        >>> bash = ELF('/bin/bash')
        >>> bash.symbols['_start'] == bash.header.e_entry
        True
        """
        # By default, have 'symbols' include everything in the PLT.
        #
        # This way, elf.symbols['write'] will be a valid address to call
        # for write().
        self.symbols = dict(self.plt)

        for section in self.sections:
            if not isinstance(section, SymbolTableSection):
                continue

            for symbol in section.iter_symbols():
                if not symbol.entry.st_value:
                    continue

                self.symbols[symbol.name] = symbol.entry.st_value

    def _populate_got_plt(self):
        """Loads the GOT and the PLT symbols and addresses.

        The following doctest checks the valitidy of the addresses.
        This assumes that each GOT entry points to its PLT entry,
        usually +6 bytes but could be anywhere within 0-16 bytes.

        >>> from pwnlib.util.packing import unpack
        >>> bash = ELF('/bin/bash')
        >>> def validate_got_plt(sym):
        ...     got      = bash.got[sym]
        ...     plt      = bash.plt[sym]
        ...     got_addr = unpack(bash.read(got, bash.elfclass/8), bash.elfclass)
        ...     return got_addr in range(plt,plt+0x10)
        ...
        >>> all(map(validate_got_plt, bash.got.keys()))
        True
        """
        plt = self.get_section_by_name('.plt')
        got = self.get_section_by_name('.got')

        # Find the relocation section for PLT
        rel_plt = next(s for s in self.sections if s.header.sh_info == self.sections.index(plt))

        # Find the symbols for the relocation section
        sym_rel_plt = self.sections[rel_plt.header.sh_link]

        self.got = {}
        self.plt = {}

        # Populate the GOT
        for rel in rel_plt.iter_relocations():
            sym_idx  = rel.entry.r_info_sym
            symbol   = sym_rel_plt.get_symbol(sym_idx)
            name     = symbol.name

            self.got[name] = rel.entry.r_offset

        # Based on the ordering of the GOT symbols, populate the PLT
        for i,(addr,name) in enumerate(sorted((addr,name) for name, addr in self.got.items())):
            self.plt[name] = plt.header.sh_addr + (i+1)*plt.header.sh_addralign

    def search(self, s, non_writable = False):
        """Search the ELF's virtual address space for the specified string.

        Args:
            s(str): String to search for
            non_writable(bool): Search non-writable sections

        Returns:
            An iterator for each virtual address that matches

        Examples:
            >>> bash = ELF('/bin/bash')
            >>> bash.address + 1 == next(bash.search('ELF',True))
            True
        """

        if non_writable:    segments = self.segments
        else:               segments = self.writable_segments

        for seg in segments:
            addr   = seg.header.p_vaddr
            data   = seg.data()
            offset = 0
            while True:
                offset = data.find(s, offset)
                if offset == -1:
                    break
                yield addr + offset
                offset += 1

    def offset_to_vaddr(self, offset):
        """Translates the specified offset to a virtual address.

        Args:
            offset(int): Offset to translate

        Returns:
            Virtual address which corresponds to the file offset, or None

        Examples:
            >>> bash = ELF('/bin/bash')
            >>> bash.address == bash.offset_to_vaddr(0)
            True
        """
        for segment in self.segments:
            begin = segment.header.p_offset
            size  = segment.header.p_filesz
            end   = begin + size
            if begin <= offset and offset <= end:
                delta = offset - begin
                return segment.header.p_vaddr + delta
        return None


    def vaddr_to_offset(self, address):
        """Translates the specified virtual address to a file address

        Args:
            address(int): Virtual address to translate

        Returns:
            Offset within the ELF file which corresponds to the address,
            or None.

        Examples:
            >>> bash = ELF('/bin/bash')
            >>> 0 == bash.vaddr_to_offset(bash.address)
            True
        """
        for segment in self.segments:
            begin = segment.header.p_vaddr
            size  = segment.header.p_memsz
            end   = begin + size
            if begin <= address and address <= end:
                delta = address - begin
                return segment.header.p_offset + delta
        return None

    def read(self, address, count):
        """Read data from the specified virtual address

        Args:
            address(int): Virtual address to read
            count(int): Number of bytes to read

        Returns:
            A string of bytes, or None

        Examples:
          >>> bash = ELF('/bin/bash')
          >>> bash.read(bash.address+1, 3)
          'ELF'
        """
        offset = self.vaddr_to_offset(address)

        if offset is not None:
            old = self.stream.tell()
            self.stream.seek(offset)
            data = self.stream.read(count)
            self.stream.seek(old)
            return data

        return None

    def write(self, address, data):
        """Writes data to the specified virtual address

        Args:
            address(int): Virtual address to write
            data(str): Bytes to write

        Note::
            This routine does not check the bounds on the write to ensure
            that it stays in the same segment.

        Examples:
          >>> bash = ELF('/bin/bash')
          >>> bash.read(bash.address+1, 3)
          'ELF'
          >>> bash.write(bash.address, "HELO")
          >>> bash.read(bash.address, 4)
          'HELO'
        """
        offset = self.vaddr_to_offset(address)

        if offset is not None:
            old = self.stream.tell()
            self.stream.seek(offset)
            self.stream.write(data)
            self.stream.seek(old)

        return None

    def save(self, path):
        """Save the ELF to a file

        >>> bash = ELF('/bin/bash')
        >>> bash.save('/tmp/bash_copy')
        >>> copy = file('/tmp/bash_copy')
        >>> bash = file('/bin/bash')
        >>> bash.read() == copy.read()
        True
        """
        old = self.stream.tell()

        with open(path,'wb+') as fd:
            self.stream.seek(0)
            fd.write(self.get_data())

        self.stream.seek(old)

    def get_data(self):
        """Retrieve the raw data from the ELF file.

        >>> bash = ELF('/bin/bash')
        >>> fd   = open('/bin/bash')
        >>> bash.get_data() == fd.read()
        True
        """
        old = self.stream.tell()
        self.stream.seek(0)
        data = self.stream.read(self.stream.size())
        self.stream.seek(old)
        return data



def ldd(path):
    """Effectively runs 'ldd' on the specified binary, captures the output,
    and parses it.  Returns a dictionary of {path: address} for
    each library required by the specified binary.

    Args:
      path(str): Path to the binary

    Example:
        >>> ldd('/bin/bash').keys()
        ['/lib/x86_64-linux-gnu/libc.so.6', '/lib/x86_64-linux-gnu/libtinfo.so.5', '/lib/x86_64-linux-gnu/libdl.so.2']
    """
    import re
    expr = re.compile(r'\s(\S?/\S+)\s+\((0x.+)\)')
    libs = {}

<<<<<<< HEAD
    output = subprocess.check_output([path], env={'LD_TRACE_LOADED_OBJECTS':'1'}).strip().splitlines()
=======
    if tube is None:
        from tubes.process import process
        tube = process

    output = tube([path],env={'LD_TRACE_LOADED_OBJECTS':'1'}).recvall().strip().splitlines()
>>>>>>> d55f1056
    output = map(str.strip, output)
    output = map(expr.search, output)

    for match in filter(None, output):
        lib, addr = match.groups()
        libs[lib] = int(addr,16)

    return libs<|MERGE_RESOLUTION|>--- conflicted
+++ resolved
@@ -1,12 +1,7 @@
-<<<<<<< HEAD
+"""Exposes functionality for manipulating ELF files
+"""
 from . import log
 import mmap, subprocess
-=======
-"""Exposes functionality for manipulating ELF files
-"""
-import pwnlib
-import mmap
->>>>>>> d55f1056
 from os.path import abspath
 from elftools.elf.elffile import ELFFile
 from elftools.elf.sections import Section, SymbolTableSection
@@ -154,7 +149,7 @@
         """Returns: list of all segments which are NOT writeable"""
         return [s for s in self.segments if not (s.header.p_flags & P_FLAGS.PF_W)]
 
-    def _populate_libraries(self, processlike=None):
+    def _populate_libraries(self):
         """
         >>> from os.path import exists
         >>> bash = ELF('/bin/bash')
@@ -163,7 +158,7 @@
         >>> any(map(lambda x: 'libc' in x, bash.libs.keys()))
         True
         """
-        self.libs = ldd(self.path, processlike)
+        self.libs = ldd(self.path)
 
     def _populate_symbols(self):
         """
@@ -412,15 +407,7 @@
     expr = re.compile(r'\s(\S?/\S+)\s+\((0x.+)\)')
     libs = {}
 
-<<<<<<< HEAD
     output = subprocess.check_output([path], env={'LD_TRACE_LOADED_OBJECTS':'1'}).strip().splitlines()
-=======
-    if tube is None:
-        from tubes.process import process
-        tube = process
-
-    output = tube([path],env={'LD_TRACE_LOADED_OBJECTS':'1'}).recvall().strip().splitlines()
->>>>>>> d55f1056
     output = map(str.strip, output)
     output = map(expr.search, output)
 
