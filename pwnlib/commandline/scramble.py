--- conflicted
+++ resolved
@@ -104,13 +104,8 @@
             output = output.encode('ascii')
         args.output.write(output)
 
-<<<<<<< HEAD
-    if tty and fmt is not 'raw':
+    if tty and fmt != 'raw':
         args.output.write(b'\n')
-=======
-    if tty and fmt != 'raw':
-        args.output.write('\n')
->>>>>>> c15afc59
 
 
 if __name__ == '__main__':
