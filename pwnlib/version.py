<<<<<<< HEAD
__version__ = '3.10.0dev'
=======
__version__ = '3.9.0'
>>>>>>> 92ad1a49
<|MERGE_RESOLUTION|>--- conflicted
+++ resolved
@@ -1,5 +1 @@
-<<<<<<< HEAD
-__version__ = '3.10.0dev'
-=======
-__version__ = '3.9.0'
->>>>>>> 92ad1a49
+__version__ = '3.10.0beta0'