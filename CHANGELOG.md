--- conflicted
+++ resolved
@@ -9,17 +9,11 @@
 
 | Version          | Branch   | Release Date           |
 | ---------------- | -------- | ---------------------- |
-<<<<<<< HEAD
-| [4.3.0](#430)    | `dev`    | Aug 1, 2020 (planned)
-| [4.2.0](#420)    | `beta`   | Jul 1, 2020 (planned)
-| [4.1.5](#415)    | `stable` | Jun 27, 2020
-=======
 | [4.4.0](#440)    | `dev`    | Sep 1, 2020 (planned)
 | [4.3.0](#430)    | `beta`   | Aug 1, 2020 (planned)
 | [4.2.0](#420)    | `stable` | Jul 3, 2020 (planned)
 | [4.1.7](#417)    |          | Jun 30, 2020
 | [4.1.5](#415)    |          | Jun 27, 2020
->>>>>>> 78df70c9
 | [4.1.4](#414)    |          | Jun 26, 2020
 | [4.1.3](#413)    |          | Jun 23, 2020
 | [4.1.2](#412)    |          | Jun 5, 2020
@@ -63,9 +57,6 @@
 
 ## 4.4.0 (`dev`)
 
-- [#1616][1616] Fix `cyclic` cli for 64 bit integers
-
-<<<<<<< HEAD
 - [#1576][1576] Add `executable=` argument to `ELF.search`
 - [#1584][1584] Add `jmp_esp`/`jmp_rsp` attribute to `ROP`
 - [#1592][1592] Fix over-verbose logging of process() environment
@@ -73,6 +64,7 @@
 - [#1601][1601] Add `pwn version` command line tool
 - [#1605][1605] Add to `fiddling.hexdump` a way to suppress the total at the end
 - [#1613][1613] Permit `--password` for `pwn template`
+- [#1616][1616] Fix `cyclic` cli for 64 bit integers
 - [#1564][1564] Fix `asm()` and `disasm()` for PowerPC64, MIPS64, Sparc64
 - [#1621][1621] Permit negative values in flat() and fit()
 
@@ -83,13 +75,11 @@
 [1601]: https://github.com/Gallopsled/pwntools/pull/1601
 [1605]: https://github.com/Gallopsled/pwntools/pull/1605
 [1613]: https://github.com/Gallopsled/pwntools/pull/1613
+[1616]: https://github.com/Gallopsled/pwntools/pull/1616
 [1564]: https://github.com/Gallopsled/pwntools/pull/1564
 [1621]: https://github.com/Gallopsled/pwntools/pull/1621
 
 ## 4.2.0 (`beta`)
-=======
-[1616]: https://github.com/Gallopsled/pwntools/pull/1616
->>>>>>> 78df70c9
 
 ## 4.3.0 (`beta`)
 
