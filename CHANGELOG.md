--- conflicted
+++ resolved
@@ -20,7 +20,6 @@
 | [3.0.0](#300)    |          | Aug 20, 2016
 | [2.2.0](#220)    |          | Jan 5, 2015
 
-<<<<<<< HEAD
 ## 3.2.0
 
 - [#695][695] Fixed a performance regression in `phd`.
@@ -66,11 +65,10 @@
 [869ec42]: https://github.com/Gallopsled/pwntools/commit/869ec42082b4b98958dfe85103da9b101dde7daa
 [4893819]: https://github.com/Gallopsled/pwntools/commit/4893819b4c23182da570e2f4ea4c14d73af2c0df
 [2af55c9]: https://github.com/Gallopsled/pwntools/commit/2af55c9bc382eca23f89bc0abc7a07c075521f94
-=======
+
 ## 3.1.1
 
 Fixed a bug in `MemLeak.struct` (PR: #768).
->>>>>>> 894b17e7
 
 ## 3.1.0
 
