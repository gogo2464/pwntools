--- conflicted
+++ resolved
@@ -83,11 +83,7 @@
 setup(
     name                 = 'pwntools',
     packages             = find_packages(),
-<<<<<<< HEAD
-    version              = '3.2.0dev',
-=======
-    version              = '3.1.0',
->>>>>>> fc097f34
+    version              = '3.2.0beta0',
     data_files           = [('',
                              glob.glob('*.md') + glob.glob('*.txt')),
                             ],
