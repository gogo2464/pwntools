--- conflicted
+++ resolved
@@ -82,11 +82,7 @@
     name                 = 'pwntools',
     python_requires      = '>=2.7',
     packages             = find_packages(),
-<<<<<<< HEAD
-    version              = '4.1.0beta0',
-=======
-    version              = '4.0.1',
->>>>>>> 904872ed
+    version              = '4.1.0beta1',
     data_files           = [('',
                              glob.glob('*.md') + glob.glob('*.txt')),
                             ],
