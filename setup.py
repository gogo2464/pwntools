#!/usr/bin/env python
from __future__ import print_function

import glob
import os
import platform
import subprocess
import sys
import traceback
from distutils.command.install import INSTALL_SCHEMES
from distutils.sysconfig import get_python_inc
from distutils.util import convert_path

from setuptools import setup

# Get all template files
templates = []
for dirpath, dirnames, filenames in os.walk(convert_path('pwnlib/shellcraft/templates'), followlinks=True):
    for f in filenames:
        templates.append(os.path.relpath(os.path.join(dirpath, f), 'pwnlib'))

# This makes pwntools-LICENSE.txt appear with the package folders
for scheme in INSTALL_SCHEMES.values():
    scheme['data'] = scheme['purelib']

console_scripts = ['pwn=pwnlib.commandline.main:main']

# Find all of the ancillary console scripts
# We have a magic flag --include-all-scripts
flag = '--only-use-pwn-command'
if flag in sys.argv:
    sys.argv.remove(flag)
else:
    flag = False

for filename in glob.glob('pwnlib/commandline/*'):
    filename = os.path.basename(filename)
    filename, ext = os.path.splitext(filename)

    if ext != '.py' or '__init__' in filename:
        continue

    script = '%s=pwnlib.commandline.common:main' % filename
    if not flag:
        console_scripts.append(script)

compat = {}
if sys.version_info < (3, 4):
    import toml
    project = toml.load('pyproject.toml')['project']
    compat['install_requires'] = project['dependencies']
    compat['name'] = project['name']

# Check that the user has installed the Python development headers
PythonH = os.path.join(get_python_inc(), 'Python.h')
if not os.path.exists(PythonH):
    print("You must install the Python development headers!", file=sys.stderr)
    print("$ apt-get install python-dev", file=sys.stderr)
    sys.exit(-1)

setup(
<<<<<<< HEAD
    version              = '4.11.0dev',
=======
    name                 = 'pwntools',
    python_requires      = '>=2.7',
    packages             = find_packages(),
    version              = '4.10.0',
>>>>>>> 9dfc4d7e
    data_files           = [('pwntools-doc',
                             glob.glob('*.md') + glob.glob('*.txt')),
                            ],
    package_data         = {
        'pwnlib': [
            'data/crcsums.txt',
            'data/useragents/useragents.txt',
            'data/binutils/*',
            'data/includes/*.h',
            'data/includes/*/*.h',
            'data/templates/*.mako',
        ] + templates,
    },
    entry_points = {'console_scripts': console_scripts},
    scripts              = glob.glob("bin/*"),
    **compat
)<|MERGE_RESOLUTION|>--- conflicted
+++ resolved
@@ -59,14 +59,7 @@
     sys.exit(-1)
 
 setup(
-<<<<<<< HEAD
-    version              = '4.11.0dev',
-=======
-    name                 = 'pwntools',
-    python_requires      = '>=2.7',
-    packages             = find_packages(),
-    version              = '4.10.0',
->>>>>>> 9dfc4d7e
+    version              = '4.11.0beta0',
     data_files           = [('pwntools-doc',
                              glob.glob('*.md') + glob.glob('*.txt')),
                             ],
